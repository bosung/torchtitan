--- conflicted
+++ resolved
@@ -233,7 +233,6 @@
 
         # training configs
         self.parser.add_argument(
-<<<<<<< HEAD
             "--training.dataset_type",
             type=str,
             default="huggingface",
@@ -249,10 +248,7 @@
         )
 
         self.parser.add_argument(
-            "--training.dataset", type=str, default="c4_mini", help="Dataset to use"
-=======
             "--training.dataset", type=str, default="c4_test", help="Dataset to use"
->>>>>>> 3cabf56b
         )
         self.parser.add_argument(
             "--training.dataset_path",
@@ -337,40 +333,6 @@
             help="Whether to apply loss parallel when sequence parallel is enabled",
         )
         self.parser.add_argument(
-<<<<<<< HEAD
-            "--training.use_block_attention_mask",
-            action="store_true",
-            help="Whether to use block attention masking for datasets that support it"
-        )
-        self.parser.add_argument(
-            "--reference_model.enabled",
-            action="store_true",
-            help="Enable the float16 reference model for training objectives"
-        )
-        self.parser.add_argument(
-            "--reference_model.checkpoint_path",
-            type=str,
-            default=None,
-            help="Path to the reference model checkpoint"
-        )
-        self.parser.add_argument(
-            "--reference_model.data_parallel_shard_degree",
-            type=int,
-            default=1,
-            help="Data parallel (FSDP) shard degree for the reference model"
-        )
-        self.parser.add_argument(
-            "--reference_model.tensor_parallel_degree",
-            type=int,
-            default=1,
-            help="Tensor Parallelism degree for the reference model"
-        )
-        self.parser.add_argument(
-            "--reference_model.pipeline_parallel_degree",
-            type=int,
-            default=1,
-            help="Pipeline Parallelism degree for the reference model"
-=======
             "--training.fsdp_reshard_after_forward",
             type=str,
             default="default",
@@ -386,7 +348,40 @@
             - "always" will enable `reshard_after_forward` for all forward passes.
             - "never" will disable `reshard_after_forward` for all forward passes.
             """,
->>>>>>> 3cabf56b
+        )
+        self.parser.add_argument(
+            "--training.use_block_attention_mask",
+            action="store_true",
+            help="Whether to use block attention masking for datasets that support it"
+        )
+        self.parser.add_argument(
+            "--reference_model.enabled",
+            action="store_true",
+            help="Enable the float16 reference model for training objectives"
+        )
+        self.parser.add_argument(
+            "--reference_model.checkpoint_path",
+            type=str,
+            default=None,
+            help="Path to the reference model checkpoint"
+        )
+        self.parser.add_argument(
+            "--reference_model.data_parallel_shard_degree",
+            type=int,
+            default=1,
+            help="Data parallel (FSDP) shard degree for the reference model"
+        )
+        self.parser.add_argument(
+            "--reference_model.tensor_parallel_degree",
+            type=int,
+            default=1,
+            help="Tensor Parallelism degree for the reference model"
+        )
+        self.parser.add_argument(
+            "--reference_model.pipeline_parallel_degree",
+            type=int,
+            default=1,
+            help="Pipeline Parallelism degree for the reference model"
         )
         self.parser.add_argument(
             "--experimental.enable_async_tensor_parallel",
