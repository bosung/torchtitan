# Copyright (c) Meta Platforms, Inc. and affiliates.
# All rights reserved.
#
# This source code is licensed under the BSD-style license found in the
# LICENSE file in the root directory of this source tree.

<<<<<<< HEAD
from torchtitan.models.llama import llama3_configs, Transformer
from torchtitan.models.llava_onevision import llava_onevision_configs, LlavaOnevisionForConditionalGeneration


models_config = {
    "llama3": llama3_configs,
    "llava-hf/llava-onevision-qwen2-7b-ov-hf": llava_onevision_configs,
}

model_name_to_cls = {
    "llama3": Transformer,
    "llava-hf/llava-onevision-qwen2-7b-ov-hf": LlavaOnevisionForConditionalGeneration,
}
=======

# Import the built-in models here so that the corresponding register_model_spec()
# will be called.
import torchtitan.models.llama  # noqa: F401

>>>>>>> ab94a999

model_name_to_tokenizer = {"llama3": "tiktoken"}<|MERGE_RESOLUTION|>--- conflicted
+++ resolved
@@ -4,26 +4,10 @@
 # This source code is licensed under the BSD-style license found in the
 # LICENSE file in the root directory of this source tree.
 
-<<<<<<< HEAD
-from torchtitan.models.llama import llama3_configs, Transformer
-from torchtitan.models.llava_onevision import llava_onevision_configs, LlavaOnevisionForConditionalGeneration
-
-
-models_config = {
-    "llama3": llama3_configs,
-    "llava-hf/llava-onevision-qwen2-7b-ov-hf": llava_onevision_configs,
-}
-
-model_name_to_cls = {
-    "llama3": Transformer,
-    "llava-hf/llava-onevision-qwen2-7b-ov-hf": LlavaOnevisionForConditionalGeneration,
-}
-=======
 
 # Import the built-in models here so that the corresponding register_model_spec()
 # will be called.
 import torchtitan.models.llama  # noqa: F401
 
->>>>>>> ab94a999
 
 model_name_to_tokenizer = {"llama3": "tiktoken"}