# Copyright (c) Meta Platforms, Inc. and affiliates.
# All rights reserved.
#
# This source code is licensed under the BSD-style license found in the
# LICENSE file in the root directory of this source tree.

import os
import time
from datetime import timedelta

import pydevd_pycharm
import torch
from lxml.html.diff import token

from torch.distributed.elastic.multiprocessing.errors import record

from torchtitan import utils
from torchtitan.checkpoint import CheckpointManager, TrainState
from torchtitan.checksum import combine_checksums, finite_field_add, checksum_model
from torchtitan.config_manager import JobConfig
<<<<<<< HEAD
from torchtitan.datasets import build_hf_data_loader, build_tokenizer, build_custom_data_loader
from torchtitan.float8 import Float8Handler
from torchtitan.logging import init_logger, logger
from torchtitan.metrics import build_device_memory_monitor, build_metric_logger
from torchtitan.models import model_name_to_cls, model_name_to_tokenizer, models_config
from torchtitan.models.llama.attention_utils import create_block_document_causal_mask
from torchtitan.models.reference_model import build_reference_model
from torchtitan.objective import Objective, ReferenceObjective
from torchtitan.optimizer import build_lr_schedulers, build_optimizers
from torchtitan.parallelisms import (
    models_parallelize_fns,
    models_pipelining_fns,
    ParallelDims,
)
from torchtitan.profiling import maybe_enable_memory_snapshot, maybe_enable_profiling
from torchtitan.utils import device_module, device_type, set_default_dtype
=======
from torchtitan.logging import init_logger, logger
from torchtitan.metrics import build_device_memory_monitor, build_metric_logger
from torchtitan.model_converter import build_model_converters
from torchtitan.parallelisms import ParallelDims
from torchtitan.profiling import maybe_enable_memory_snapshot, maybe_enable_profiling
from torchtitan.train_spec import get_train_spec
>>>>>>> 3cabf56b


# Enable debug tracing on failure: https://pytorch.org/docs/stable/elastic/errors.html
@record
def main(job_config: JobConfig):
    init_logger()
    logger.info(f"Starting job: {job_config.job.description}")
    local_rank = int(os.environ.get("LOCAL_RANK"))
    rank = int(os.environ.get("RANK"))
    logger.info(f"rank {rank} and local rank {local_rank}")
    if rank == 0:
        print("Hello from rank 0")
        pydevd_pycharm.settrace('localhost', port=6791, stdoutToServer=True, stderrToServer=True)
    # if rank == 1:
    #     print("Hello from rank 1")
    #     pydevd_pycharm.settrace('localhost', port=6792, stdoutToServer=True, stderrToServer=True)

    if job_config.experimental.custom_model_path:
        utils.import_module_from_path(job_config.experimental.custom_model_path)

    if job_config.job.print_args:
        logger.info(f"Running with args: {job_config.to_dict()}")

    # used for colorful printing
    color = utils.NoColor if job_config.metrics.disable_color_printing else utils.Color

    # take control of garbage collection to avoid stragglers
    gc_handler = utils.GarbageCollection(gc_freq=job_config.training.gc_freq)

    # init distributed
    world_size = int(os.environ["WORLD_SIZE"])
    parallel_dims = ParallelDims(
        dp_shard=job_config.training.data_parallel_shard_degree,
        dp_replicate=job_config.training.data_parallel_replicate_degree,
        cp=job_config.experimental.context_parallel_degree,
        tp=job_config.training.tensor_parallel_degree,
        pp=job_config.experimental.pipeline_parallel_degree,
        world_size=world_size,
        enable_loss_parallel=not job_config.training.disable_loss_parallel,
    )
    device_module, device_type = utils.device_module, utils.device_type
    device = torch.device(f"{device_type}:{int(os.environ['LOCAL_RANK'])}")
    device_module.set_device(device)
    utils.init_distributed(job_config)
    logger.info(f"Torch previous num threads: {torch.get_num_threads()}")
    num_threads = os.cpu_count()  # Set to the number of available CPU cores
    num_threads_per_rank = max(1, num_threads // min(world_size, 8))
    torch.set_num_threads(num_threads_per_rank)
    logger.info(f"Torch new num threads: {torch.get_num_threads()}")

    # initialize device memory monitor and get peak flops for MFU calculation
    device_memory_monitor = build_device_memory_monitor()
    gpu_peak_flops = utils.get_peak_flops(device_memory_monitor.device_name)
    logger.info(f"Peak FLOPS used for computing MFU: {gpu_peak_flops:.3e}")

    # build meshes
    world_mesh = parallel_dims.build_mesh(device_type=device_type)
    if parallel_dims.dp_enabled:
        dp_mesh = world_mesh["dp"]
        dp_degree, dp_rank = dp_mesh.size(), dp_mesh.get_local_rank()
    else:
        dp_degree, dp_rank = 1, 0

    if parallel_dims.pp_enabled:
        pp_mesh = world_mesh["pp"]

    # Set random seed, and maybe enable deterministic mode (mainly for debugging, expect perf loss)
    utils.set_determinism(
        world_mesh, device, job_config.training.seed, job_config.training.deterministic
    )
    train_spec = get_train_spec(job_config.model.name)

<<<<<<< HEAD
    # build tokenizer
    tokenizer_type = model_name_to_tokenizer[model_name]
    tokenizer = build_tokenizer(tokenizer_type, job_config.model.tokenizer_path)
    eval_data_loader = None
    # build dataloader
    if job_config.training.dataset_type == "huggingface":
        data_loader = build_hf_data_loader(
            job_config.training.dataset,
            job_config.training.dataset_path,
            tokenizer,
            job_config.training.batch_size,
            job_config.training.seq_len,
            dp_degree,
            dp_rank,
        )
    elif job_config.training.dataset_type == "custom":
        data_loader = build_custom_data_loader(
            job_config.training.dataset_path,
            job_config.training.dataset,
            "train",  # or use a config option for split
            tokenizer,
            job_config.training.batch_size,
            job_config.training.seq_len,
            dp_degree,
            dp_rank,
            device_type,
            mode=job_config.training.dataset_mode
        )
        if job_config.evaluation.enabled:
            eval_data_loader = build_custom_data_loader(
                job_config.training.dataset_path,
                job_config.training.dataset,
                "test",  # Use a separate split for evaluation
                tokenizer,
                job_config.evaluation.batch_size,
                job_config.training.seq_len,
                dp_degree,
                dp_rank,
                device_type,
                mode=job_config.training.dataset_mode
            )
    else:
        raise ValueError(f"Unsupported dataset type: {job_config.training.dataset_type}")
=======
    # build dataloader
    tokenizer = train_spec.tokenizer_cls(job_config.model.tokenizer_path)
    dataloader = train_spec.build_dataloader_fn(
        dp_world_size=dp_degree,
        dp_rank=dp_rank,
        tokenizer=tokenizer,
        job_config=job_config,
    )
>>>>>>> 3cabf56b

    # build model (using meta init)
    model_cls = train_spec.cls
    model_config = train_spec.config[job_config.model.flavor]
    # set the model configs from training inputs:
    # 1. norm type to decide which norm layer to use
    # 2. vocab size from tokenizer
    # 3. max_seq_len base on inputs
    model_config.norm_type = job_config.model.norm_type
    model_config.vocab_size = tokenizer.n_words
    model_config.max_seq_len = job_config.training.seq_len

<<<<<<< HEAD
    logger.info(f"Building {model_name} {job_config.model.flavor} with {model_config}")
    # with set_default_dtype(torch.bfloat16), torch.device("meta"):
=======
    logger.info(
        f"Building {train_spec.name} {job_config.model.flavor} with {model_config}"
    )
>>>>>>> 3cabf56b
    with torch.device("meta"):
        model = model_cls.from_model_args(model_config)

    # Build the collection of model converters. No-op if `model.converters` empty
    model_converters = build_model_converters(job_config, parallel_dims)
    model_converters.convert(model)

    # log model size
    model_param_count = utils.get_num_params(model)
    num_flop_per_token = utils.get_num_flop_per_token(
        utils.get_num_params(model, exclude_embedding=True),
        model_config,
        job_config.training.seq_len,
    )
    logger.info(
        f"{color.blue}Model {train_spec.name} {job_config.model.flavor} "
        f"{color.red}size: {model_param_count:,} total parameters{color.reset}"
    )

<<<<<<< HEAD
    # loss function to be shared by Pipeline Parallel and SPMD training
    if job_config.reference_model.enabled:
        loss_fn = ReferenceObjective.get_loss_function(job_config.training.loss_function)
    else:
        loss_fn = Objective.get_loss_function(job_config.training.loss_function)

    # TODO: compiling loss function causes CUDA errors, turning off for now
    # if job_config.training.compile:
    #     loss_fn = torch.compile(loss_fn)

=======
>>>>>>> 3cabf56b
    # move sharded model to CPU/GPU and initialize weights via DTensor
    if job_config.checkpoint.create_seed_checkpoint:
        init_device = "cpu"
        buffer_device = None
    elif job_config.training.enable_cpu_offload:
        init_device = "cpu"
        buffer_device = device_type
    else:
        init_device = device_type
        buffer_device = None

    # apply parallelisms and initialization
    if parallel_dims.pp_enabled:
        # apply PT-D Pipeline Parallel
        (
            pp_schedule,
            model_parts,
            has_first_stage,
            has_last_stage,
        ) = train_spec.pipelining_fn(
            model,
            pp_mesh,
            parallel_dims,
            job_config,
            device,
            model_config,
            train_spec.loss_fn,
        )
        # when PP is enabled, `model` obj is no longer used after this point, model_parts is used instead
        del model

        # For PP with looped schedules, each item in model_parts is one stage-model-chunk.
        # We need to iterate through model_parts to apply SPMD parallelisms, compilation,
        # optimizer, and checkpointing
        for m in model_parts:
            # apply SPMD-style PT-D techniques
            train_spec.parallelize_fn(m, world_mesh, parallel_dims, job_config)
            m.to_empty(device=init_device)
            with torch.no_grad():
                m.init_weights(buffer_device=buffer_device)
            m.train()
    else:
        # apply PT-D Tensor Parallel, activation checkpointing, torch.compile, Data Parallel
        train_spec.parallelize_fn(model, world_mesh, parallel_dims, job_config)
        model.to_empty(device=init_device)
        with torch.no_grad():
            model.init_weights(buffer_device=buffer_device)
        model.train()

        model_parts = [model]

    device_mem_stats = device_memory_monitor.get_peak_stats()
    logger.info(
        f"{device_type.upper()} memory usage for model: "
        f"{device_mem_stats.max_reserved_gib:.2f}GiB"
        f"({device_mem_stats.max_reserved_pct:.2f}%)"
    )

    # build optimizer after applying parallelisms to the model
    optimizers = train_spec.build_optimizers_fn(model_parts, job_config)
    lr_schedulers = train_spec.build_lr_schedulers_fn(optimizers, job_config)
    # Post optimizer step model converters hook.
    # e.g. calculate float8 dynamic amax/scale for all-parameter for FSDP2
    # where it issues a single all-reduce for all parameters at once for better performance
    optimizers.register_step_post_hook(
        lambda *args, **kwargs: model_converters.post_optimizer_hook(model_parts)
    )

    train_state = TrainState()

    # load initial checkpoint
    checkpoint = CheckpointManager(
        dataloader=dataloader,
        model_parts=model_parts,
        optimizers=optimizers,
        lr_schedulers=lr_schedulers,
        states={"train_state": train_state},
        job_config=job_config,
    )

    if job_config.checkpoint.create_seed_checkpoint:
        assert (
            world_size == 1
        ), "Must create seed checkpoint using a single device, to disable sharding"
        assert (
            job_config.checkpoint.enable_checkpoint
        ), "Must enable checkpointing when creating a seed checkpoint"
        checkpoint.save(curr_step=0, force=True)
        logger.info("Created seed checkpoint")
        return

    checkpoint.load(step=job_config.checkpoint.load_step)
    metric_logger = build_metric_logger(job_config, parallel_dims)
    reference_model = None

    real_checksum, _ = checksum_model(model, world_mesh)
    logger.info(f"Start Checkpoint checksum: {real_checksum}")
    if job_config.reference_model.enabled:
        reference_model = build_reference_model(job_config, tokenizer)

        if os.environ.get('DEBUG_REFERENCE_MODEL', '0') == '1':
            logger.info("Running reference model debug...")
            try:
                real_checksum, real_param_checksums = checksum_model(model, world_mesh)
                total_checksum, param_checksums = checksum_model(reference_model, world_mesh)

                if rank == 0:
                    logger.info(f"Real model checksum: {real_checksum}")
                    logger.info(f"Reference model checksum: {total_checksum}")

                # Get the first sample from the dataset
                test_batch = next(iter(data_loader))
                test_input_ids, _ = test_batch
                test_input_ids = test_input_ids.to(device_type)

                # Run the reference model
                with torch.no_grad():
                    reference_logits = reference_model(test_input_ids)

                logger.info(f"Reference model output shape: {reference_logits.shape}")
                logger.info(f"Reference model output sample: {reference_logits[0, :5, :5]}")
            except Exception as e:
                logger.error(f"Error in reference model debug: {str(e)}")

    # plot losses loaded from checkpoint (if any) to TensorBoard
    # NOTE: Loss info after the last log step before checkpoint saving will not be ploted.
    #       This can be avoided by setting checkpoint.interval to be a multiple of metrics.log_freq
    if train_state.step > 0:
        for idx, step in enumerate(train_state.log_steps):
            metrics = {
                "loss_metrics/global_avg_loss": train_state.global_avg_losses[idx],
                "loss_metrics/global_max_loss": train_state.global_max_losses[idx],
            }
            metric_logger.log(metrics, step=step)

    data_iterator = iter(dataloader)

    train_context = utils.get_train_context(
        parallel_dims.loss_parallel_enabled,
        job_config.experimental.enable_compiled_autograd,
    )

    # variables used to keep info for metrics logging
    ntokens_since_last_log = 0
    data_loading_times = []
    device_memory_monitor.reset_peak_stats()

    checkpoint.reset()

    # train loop
    logger.info(
        f"Training starts at step {train_state.step + 1}, "
        f"with local batch size {job_config.training.batch_size}, "
        f"global batch size {job_config.training.batch_size * dp_degree}, "
        f"sequence length {job_config.training.seq_len}, "
        f"total steps {job_config.training.steps} "
        f"(warmup {job_config.training.warmup_steps})"
    )
    eval_components = {
        'model': model,
        'reference_model': reference_model,
        'eval_data_loader': eval_data_loader,
        'parallel_dims': parallel_dims,
        'pp_schedule': pp_schedule if parallel_dims.pp_enabled else None,
        'loss_fn': loss_fn,
        'world_size': world_size,
        'rank': dp_rank,
        'device_type': device_type,
        'world_mesh': world_mesh,
    }
    with maybe_enable_profiling(
        job_config, global_step=train_state.step
    ) as torch_profiler, maybe_enable_memory_snapshot(
        job_config, global_step=train_state.step
    ) as memory_profiler:
        is_dataset_exhausted = torch.zeros(world_size, dtype=torch.bool, device=device)
        while train_state.step < job_config.training.steps:
            # Evaluation step
            if job_config.evaluation.enabled and train_state.step % job_config.evaluation.interval == 0:
                evaluate(eval_components, job_config, train_state.step, metric_logger)

            time_last_log = time.perf_counter()
            train_state.step += 1
            gc_handler.run(train_state.step)

            try:
                # get batch
                data_load_start = time.perf_counter()
                batch = next(data_iterator)
                if batch == "end":
                    is_dataset_exhausted[dp_rank] = True
                torch.distributed.all_reduce(is_dataset_exhausted)
                if torch.any(is_dataset_exhausted):
                    logger.info(f"Rank {rank}: All ranks have exhausted their data. Ending training.")
                    break

            except StopIteration:
                logger.warning("DataLoader has exhausted its data. Ending training.")
                break

            try:
                input_ids, labels = batch['input_ids'], batch['labels']
            except TypeError:
                input_ids, labels = batch[0], batch[1]
            attention_mask = None
            document_ids = None
            if job_config.training.use_block_attention_mask and 'document_ids' in batch:
                document_ids = batch['document_ids'].to(device_type)
                attention_mask = batch['attention_mask'].to(device_type)

            ntokens_since_last_log += labels.numel()
            data_loading_times.append(time.perf_counter() - data_load_start)

            input_ids = input_ids.to(device_type)
            labels = labels.to(device_type)
            optimizers.zero_grad()

            # apply context parallelism if cp is enabled
            # ensure CP handles the separate freqs_cis buffer for each pp stage
            optional_context_parallel_ctx = (
                utils.create_context_parallel_ctx(
                    cp_mesh=world_mesh["cp"],
                    cp_buffers=[input_ids, labels] + [m.freqs_cis for m in model_parts],
                    cp_seq_dims=[1, 1] + [0 for _ in model_parts],
                    cp_no_restore_buffers={input_ids, labels},
                    cp_rotate_method=job_config.experimental.context_parallel_rotate_method,
                )
                if parallel_dims.cp_enabled
                else None
            )

            if job_config.reference_model.enabled:
                with torch.no_grad():
                    reference_logits = reference_model(input_ids, attention_mask)

            if parallel_dims.pp_enabled:
                # Pipeline Parallel forward / backward inside step() call
                with train_context(optional_context_parallel_ctx):
                    targets, losses = (labels, []) if has_last_stage else (None, None)
                    if has_first_stage:
                        pp_schedule.step(input_ids, target=targets, losses=losses)
                    else:
                        pp_schedule.step(target=targets, losses=losses)

                # accumulate losses across pipeline microbatches
                # TODO: PP+FSDP unexpectedly puts the loss back to the CPU
                loss = (
                    torch.mean(torch.stack(losses)).to(device)
                    if has_last_stage
                    else torch.tensor([-1.0], device=device)
                )
            else:
                # Non-PP forward / backward
                with train_context(optional_context_parallel_ctx):
<<<<<<< HEAD
                    forward_start = time.perf_counter()
                    logits = model(input_ids, attention_mask)
                    forward_end = time.perf_counter()

                    if job_config.reference_model.enabled:
                        loss = loss_fn(logits, reference_logits, labels, document_ids)
                    else:
                        loss = loss_fn(logits, labels, document_ids)

                    # Free memory before backward pass
                    del logits

                    backward_start = time.perf_counter()
=======
                    pred = model(input_ids)
                    loss = train_spec.loss_fn(pred, labels)
                    # pred.shape=(bs, seq_len, vocab_size)
                    # need to free to before bwd to avoid peaking memory
                    del pred
>>>>>>> 3cabf56b
                    loss.backward()
                    backward_end = time.perf_counter()

                forward_time = forward_end - forward_start
                backward_time = backward_end - backward_start

                logger.info(
                    f"Step {train_state.step}: Forward time: {forward_time:.4f}s, Backward time: {backward_time:.4f}s")

            # clip gradients
            utils.clip_grad_norm_(
                [p for m in model_parts for p in m.parameters()],
                job_config.training.max_norm,
                foreach=True,
                pp_mesh=pp_mesh if parallel_dims.pp_enabled else None,
            )

            # optimizer step
            checkpoint.maybe_wait_for_staging()
            optimizers.step()
            lr_schedulers.step()

            # log metrics
            if (
                train_state.step == 1
                or train_state.step % job_config.metrics.log_freq == 0
            ):
                if (
                    parallel_dims.dp_replicate_enabled
                    or parallel_dims.dp_shard_enabled
                    or parallel_dims.cp_enabled
                ):
                    loss = loss.detach()
                    global_avg_loss, global_max_loss = (
                        utils.dist_mean(loss, world_mesh["dp_cp"]),
                        utils.dist_max(loss, world_mesh["dp_cp"]),
                    )
                else:
                    global_avg_loss = global_max_loss = loss.item()

                # update train state
                train_state.log_steps.append(train_state.step)
                train_state.global_avg_losses.append(global_avg_loss)
                train_state.global_max_losses.append(global_max_loss)

                time_delta = time.perf_counter() - time_last_log

                # tokens per second per device, abbreviated as tps
                tps = ntokens_since_last_log / (
                    time_delta * parallel_dims.non_data_parallel_size
                )
                # model FLOPS utilization
                # For its definition and calculation, please refer to the PaLM paper:
                # https://arxiv.org/abs/2204.02311
                mfu = 100 * num_flop_per_token * tps / gpu_peak_flops
                tflops = num_flop_per_token * tps / 1e12

                time_end_to_end = time_delta / job_config.metrics.log_freq
                time_data_loading = sum(data_loading_times) / len(data_loading_times)
                time_data_loading_pct = 100 * sum(data_loading_times) / time_delta

                device_mem_stats = device_memory_monitor.get_peak_stats()

                metrics = {
                    "loss_metrics/global_avg_loss": global_avg_loss,
                    "loss_metrics/global_max_loss": global_max_loss,
                    "throughput(tps)": tps,
                    "tflops": tflops,
                    "mfu(%)": mfu,
                    "time_metrics/end_to_end(s)": time_end_to_end,
                    "time_metrics/data_loading(s)": time_data_loading,
                    "time_metrics/data_loading(%)": time_data_loading_pct,
                    "memory/max_active(GiB)": device_mem_stats.max_active_gib,
                    "memory/max_active(%)": device_mem_stats.max_active_pct,
                    "memory/max_reserved(GiB)": device_mem_stats.max_reserved_gib,
                    "memory/max_reserved(%)": device_mem_stats.max_reserved_pct,
                    "memory/num_alloc_retries": device_mem_stats.num_alloc_retries,
                    "memory/num_ooms": device_mem_stats.num_ooms,
                }
                metric_logger.log(metrics, step=train_state.step)

                logger.info(
                    f"{color.red}step: {train_state.step:2}  "
                    f"{color.green}loss: {global_avg_loss:7.4f}  "
                    f"{color.green}local loss: {avg_loss:7.4f}  "
                    f"{color.green}current loss: {loss.item():7.4f}  "
                    f"{color.yellow}memory: {device_mem_stats.max_reserved_gib:5.2f}GiB"
                    f"({device_mem_stats.max_reserved_pct:.2f}%)  "
                    f"{color.blue}tps: {round(tps):,}  "
                    f"{color.cyan}tflops: {tflops:,.2f}  "
                    f"{color.magenta}mfu: {mfu:.2f}%{color.reset}"
                )

                ntokens_since_last_log = 0
                data_loading_times.clear()
                device_memory_monitor.reset_peak_stats()

            # save checkpoint. If train step reaches upper bound, skip because it will be saved at the end
            if train_state.step < job_config.training.steps:
                checkpoint.save(train_state.step)

            # signal the profiler that the next profiling step has started
            if torch_profiler:
                torch_profiler.step()
            if memory_profiler:
                memory_profiler.step()

            # reduce timeout after first train step for faster signal
            # (assuming lazy init and compilation are finished)
            if train_state.step == 1:
                utils.set_pg_timeouts(
                    timeout=timedelta(seconds=job_config.comm.train_timeout_seconds),
                    world_mesh=world_mesh,
                )

        torch.distributed.barrier()
        if torch.any(is_dataset_exhausted) or train_state.step >= job_config.training.steps:
            logger.info("End of training reached.")

            # Run final evaluation if enabled
            if job_config.evaluation.enabled:
                logger.info("Running final evaluation...")
                final_loss, final_perplexity = evaluate(eval_components, job_config, train_state.step, metric_logger)
                logger.info(f"Final evaluation results - Loss: {final_loss:.4f}, Perplexity: {final_perplexity:.4f}")

            # Save final checkpoint
            logger.info("Saving final checkpoint...")
            checkpoint.save(train_state.step, force=True, is_final=True)

            real_checksum, _ = checksum_model(model, world_mesh)
            logger.info(f"Checkpoint - Checkpoint checksum: {real_checksum}")



    if torch.distributed.get_rank() == 0:
        logger.info("Sleeping 2 seconds for other ranks to complete")
        time.sleep(2)

    metric_logger.close()
    logger.info("Training completed")


def evaluate(eval_components, job_config, current_step, metric_logger):
    logger.info(f"Starting evaluation at step {current_step} with {job_config.evaluation.num_samples} samples")

    model = eval_components['model']
    reference_model = eval_components['reference_model']
    eval_data_loader = eval_components['eval_data_loader']
    parallel_dims = eval_components['parallel_dims']
    pp_schedule = eval_components['pp_schedule']
    loss_fn = eval_components['loss_fn']
    rank = eval_components['rank']
    world_size = eval_components['world_size']
    device_type = eval_components['device_type']
    world_mesh = eval_components['world_mesh']

    model.eval()

    eval_losses = []
    eval_perplexities = []

    eval_data_loader.reset()
    eval_iterator = iter(eval_data_loader)
    is_eval_exhausted = torch.zeros(world_size, dtype=torch.bool, device=device_type)
    with torch.no_grad():
        for _ in range(job_config.evaluation.num_samples):
            try:
                eval_batch = next(eval_iterator)
                if eval_batch == "end":
                    is_eval_exhausted[rank] = True
                torch.distributed.all_reduce(is_eval_exhausted)
                if torch.any(is_eval_exhausted):
                    logger.info(f"Rank {rank}: Evaluation data exhausted. Ending evaluation.")
                    break
            except StopIteration:
                logger.warning("Evaluation data exhausted before reaching num_samples. Restarting iterator.")
                break

            input_ids, labels = eval_batch['input_ids'].to(device_type), eval_batch['labels'].to(device_type)
            attention_mask = eval_batch.get('attention_mask')
            if attention_mask is not None:
                attention_mask = attention_mask.to(device_type)
            document_ids = eval_batch.get('document_ids')
            if document_ids is not None:
                document_ids = document_ids.to(device_type)

            if parallel_dims.pp_enabled:
                logits = pp_schedule.forward(input_ids, attention_mask)
            else:
                logits = model(input_ids, attention_mask)

            if job_config.reference_model.enabled:
                reference_logits = reference_model(input_ids, attention_mask)
                loss = loss_fn(logits, reference_logits, labels, document_ids)
            else:
                loss = loss_fn(logits, labels, document_ids)

            eval_losses.append(loss.item())
            eval_perplexities.append(torch.exp(loss).item())

    avg_loss, avg_perplexity = 0, 0
    if len(eval_losses) > 0:
        avg_loss = sum(eval_losses) / len(eval_losses)
        avg_perplexity = sum(eval_perplexities) / len(eval_perplexities)

    if parallel_dims.dp_enabled:
        avg_loss = utils.dist_mean(avg_loss, world_mesh["dp"])
        avg_perplexity = utils.dist_mean(avg_perplexity, world_mesh["dp"])

    logger.info(f"Evaluation at step {current_step}: Loss: {avg_loss:.4f}, Perplexity: {avg_perplexity:.4f}")

    metrics = {
        "eval/loss": avg_loss,
        "eval/perplexity": avg_perplexity,
    }
    metric_logger.log(metrics, step=current_step)

    model.train()

    return avg_loss, avg_perplexity

if __name__ == "__main__":
    # pydevd_pycharm.settrace('localhost', port=6789, stdoutToServer=True, stderrToServer=True)
    config = JobConfig()
    config.parse_args()
    main(config)
    torch.distributed.destroy_process_group()<|MERGE_RESOLUTION|>--- conflicted
+++ resolved
@@ -18,31 +18,19 @@
 from torchtitan.checkpoint import CheckpointManager, TrainState
 from torchtitan.checksum import combine_checksums, finite_field_add, checksum_model
 from torchtitan.config_manager import JobConfig
-<<<<<<< HEAD
-from torchtitan.datasets import build_hf_data_loader, build_tokenizer, build_custom_data_loader
-from torchtitan.float8 import Float8Handler
+from torchtitan.datasets import build_hf_data_loader, build_custom_data_loader
+from torchtitan.datasets.tokenizer import build_tokenizer
 from torchtitan.logging import init_logger, logger
 from torchtitan.metrics import build_device_memory_monitor, build_metric_logger
 from torchtitan.models import model_name_to_cls, model_name_to_tokenizer, models_config
+from torchtitan.models.llama import pipeline_llama, parallelize_llama
 from torchtitan.models.llama.attention_utils import create_block_document_causal_mask
 from torchtitan.models.reference_model import build_reference_model
 from torchtitan.objective import Objective, ReferenceObjective
 from torchtitan.optimizer import build_lr_schedulers, build_optimizers
-from torchtitan.parallelisms import (
-    models_parallelize_fns,
-    models_pipelining_fns,
-    ParallelDims,
-)
-from torchtitan.profiling import maybe_enable_memory_snapshot, maybe_enable_profiling
-from torchtitan.utils import device_module, device_type, set_default_dtype
-=======
-from torchtitan.logging import init_logger, logger
-from torchtitan.metrics import build_device_memory_monitor, build_metric_logger
 from torchtitan.model_converter import build_model_converters
 from torchtitan.parallelisms import ParallelDims
 from torchtitan.profiling import maybe_enable_memory_snapshot, maybe_enable_profiling
-from torchtitan.train_spec import get_train_spec
->>>>>>> 3cabf56b
 
 
 # Enable debug tracing on failure: https://pytorch.org/docs/stable/elastic/errors.html
@@ -113,9 +101,8 @@
     utils.set_determinism(
         world_mesh, device, job_config.training.seed, job_config.training.deterministic
     )
-    train_spec = get_train_spec(job_config.model.name)
-
-<<<<<<< HEAD
+    model_name = job_config.model.name
+
     # build tokenizer
     tokenizer_type = model_name_to_tokenizer[model_name]
     tokenizer = build_tokenizer(tokenizer_type, job_config.model.tokenizer_path)
@@ -159,20 +146,10 @@
             )
     else:
         raise ValueError(f"Unsupported dataset type: {job_config.training.dataset_type}")
-=======
-    # build dataloader
-    tokenizer = train_spec.tokenizer_cls(job_config.model.tokenizer_path)
-    dataloader = train_spec.build_dataloader_fn(
-        dp_world_size=dp_degree,
-        dp_rank=dp_rank,
-        tokenizer=tokenizer,
-        job_config=job_config,
-    )
->>>>>>> 3cabf56b
 
     # build model (using meta init)
-    model_cls = train_spec.cls
-    model_config = train_spec.config[job_config.model.flavor]
+    model_cls = model_name_to_cls[model_name]
+    model_config = models_config[model_name][job_config.model.flavor]
     # set the model configs from training inputs:
     # 1. norm type to decide which norm layer to use
     # 2. vocab size from tokenizer
@@ -181,14 +158,8 @@
     model_config.vocab_size = tokenizer.n_words
     model_config.max_seq_len = job_config.training.seq_len
 
-<<<<<<< HEAD
     logger.info(f"Building {model_name} {job_config.model.flavor} with {model_config}")
     # with set_default_dtype(torch.bfloat16), torch.device("meta"):
-=======
-    logger.info(
-        f"Building {train_spec.name} {job_config.model.flavor} with {model_config}"
-    )
->>>>>>> 3cabf56b
     with torch.device("meta"):
         model = model_cls.from_model_args(model_config)
 
@@ -204,11 +175,10 @@
         job_config.training.seq_len,
     )
     logger.info(
-        f"{color.blue}Model {train_spec.name} {job_config.model.flavor} "
+        f"{color.blue}Model {model_name} {job_config.model.flavor} "
         f"{color.red}size: {model_param_count:,} total parameters{color.reset}"
     )
 
-<<<<<<< HEAD
     # loss function to be shared by Pipeline Parallel and SPMD training
     if job_config.reference_model.enabled:
         loss_fn = ReferenceObjective.get_loss_function(job_config.training.loss_function)
@@ -219,8 +189,6 @@
     # if job_config.training.compile:
     #     loss_fn = torch.compile(loss_fn)
 
-=======
->>>>>>> 3cabf56b
     # move sharded model to CPU/GPU and initialize weights via DTensor
     if job_config.checkpoint.create_seed_checkpoint:
         init_device = "cpu"
@@ -240,14 +208,14 @@
             model_parts,
             has_first_stage,
             has_last_stage,
-        ) = train_spec.pipelining_fn(
+        ) = pipeline_llama(
             model,
             pp_mesh,
             parallel_dims,
             job_config,
             device,
             model_config,
-            train_spec.loss_fn,
+            loss_fn,
         )
         # when PP is enabled, `model` obj is no longer used after this point, model_parts is used instead
         del model
@@ -257,14 +225,14 @@
         # optimizer, and checkpointing
         for m in model_parts:
             # apply SPMD-style PT-D techniques
-            train_spec.parallelize_fn(m, world_mesh, parallel_dims, job_config)
+            parallelize_llama(m, world_mesh, parallel_dims, job_config)
             m.to_empty(device=init_device)
             with torch.no_grad():
                 m.init_weights(buffer_device=buffer_device)
             m.train()
     else:
         # apply PT-D Tensor Parallel, activation checkpointing, torch.compile, Data Parallel
-        train_spec.parallelize_fn(model, world_mesh, parallel_dims, job_config)
+        parallelize_llama(model, world_mesh, parallel_dims, job_config)
         model.to_empty(device=init_device)
         with torch.no_grad():
             model.init_weights(buffer_device=buffer_device)
@@ -280,8 +248,8 @@
     )
 
     # build optimizer after applying parallelisms to the model
-    optimizers = train_spec.build_optimizers_fn(model_parts, job_config)
-    lr_schedulers = train_spec.build_lr_schedulers_fn(optimizers, job_config)
+    optimizers = build_optimizers(model_parts, job_config)
+    lr_schedulers = build_lr_schedulers(optimizers.optimizers, job_config)
     # Post optimizer step model converters hook.
     # e.g. calculate float8 dynamic amax/scale for all-parameter for FSDP2
     # where it issues a single all-reduce for all parameters at once for better performance
@@ -293,7 +261,7 @@
 
     # load initial checkpoint
     checkpoint = CheckpointManager(
-        dataloader=dataloader,
+        dataloader=data_loader,
         model_parts=model_parts,
         optimizers=optimizers,
         lr_schedulers=lr_schedulers,
@@ -321,30 +289,6 @@
     if job_config.reference_model.enabled:
         reference_model = build_reference_model(job_config, tokenizer)
 
-        if os.environ.get('DEBUG_REFERENCE_MODEL', '0') == '1':
-            logger.info("Running reference model debug...")
-            try:
-                real_checksum, real_param_checksums = checksum_model(model, world_mesh)
-                total_checksum, param_checksums = checksum_model(reference_model, world_mesh)
-
-                if rank == 0:
-                    logger.info(f"Real model checksum: {real_checksum}")
-                    logger.info(f"Reference model checksum: {total_checksum}")
-
-                # Get the first sample from the dataset
-                test_batch = next(iter(data_loader))
-                test_input_ids, _ = test_batch
-                test_input_ids = test_input_ids.to(device_type)
-
-                # Run the reference model
-                with torch.no_grad():
-                    reference_logits = reference_model(test_input_ids)
-
-                logger.info(f"Reference model output shape: {reference_logits.shape}")
-                logger.info(f"Reference model output sample: {reference_logits[0, :5, :5]}")
-            except Exception as e:
-                logger.error(f"Error in reference model debug: {str(e)}")
-
     # plot losses loaded from checkpoint (if any) to TensorBoard
     # NOTE: Loss info after the last log step before checkpoint saving will not be ploted.
     #       This can be avoided by setting checkpoint.interval to be a multiple of metrics.log_freq
@@ -356,7 +300,7 @@
             }
             metric_logger.log(metrics, step=step)
 
-    data_iterator = iter(dataloader)
+    data_iterator = iter(data_loader)
 
     train_context = utils.get_train_context(
         parallel_dims.loss_parallel_enabled,
@@ -475,7 +419,6 @@
             else:
                 # Non-PP forward / backward
                 with train_context(optional_context_parallel_ctx):
-<<<<<<< HEAD
                     forward_start = time.perf_counter()
                     logits = model(input_ids, attention_mask)
                     forward_end = time.perf_counter()
@@ -489,13 +432,6 @@
                     del logits
 
                     backward_start = time.perf_counter()
-=======
-                    pred = model(input_ids)
-                    loss = train_spec.loss_fn(pred, labels)
-                    # pred.shape=(bs, seq_len, vocab_size)
-                    # need to free to before bwd to avoid peaking memory
-                    del pred
->>>>>>> 3cabf56b
                     loss.backward()
                     backward_end = time.perf_counter()
 
@@ -580,8 +516,7 @@
                 logger.info(
                     f"{color.red}step: {train_state.step:2}  "
                     f"{color.green}loss: {global_avg_loss:7.4f}  "
-                    f"{color.green}local loss: {avg_loss:7.4f}  "
-                    f"{color.green}current loss: {loss.item():7.4f}  "
+                    f"{color.green}local loss: {loss.item():7.4f}  "
                     f"{color.yellow}memory: {device_mem_stats.max_reserved_gib:5.2f}GiB"
                     f"({device_mem_stats.max_reserved_pct:.2f}%)  "
                     f"{color.blue}tps: {round(tps):,}  "
